--- conflicted
+++ resolved
@@ -168,10 +168,6 @@
         return self.selected_mask
 
     def get_bbox_mask(self, mask):
-<<<<<<< HEAD
-=======
-        
->>>>>>> 43c6ee80
         return mask    
 
     def select_mask(self, image: Image, evt: gr.SelectData):
