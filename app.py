--- conflicted
+++ resolved
@@ -32,26 +32,16 @@
 
         self.device = torch.device("cuda" if torch.cuda.is_available() else "cpu")
 
-<<<<<<< HEAD
-        self.augmenter = None
-        # self.augmenter = Augmenter(device=self.device)
-        self.setup_model()
-=======
         #self.augmenter = None
         self.augmenter = Augmenter(device=self.device)
         self.predictor = self.setup_model()
->>>>>>> 93f68182
         self.main()
 
     def main(self):
         with gr.Blocks() as self.demo:
             with gr.Row():
-<<<<<<< HEAD
                 input_img = gr.Image(type="pil", label="Input image", interactive=True)
                 selected_mask = gr.Image(type="pil", label="Selected Mak")
-=======
-                input_img = gr.Image(type="pil", label="Input", interactive=True)
->>>>>>> 93f68182
                 segmented_img = gr.Image(type="pil", label="Selected Segment")
 
             with gr.Row():
@@ -105,15 +95,11 @@
                         enter_prompt = gr.Button("Augment Image")
 
                 with gr.Column():
-<<<<<<< HEAD
                     augmented_img = gr.Image(type="pil", label="Augmented Image")
                     generated_prompt = gr.Markdown(
                             f"<div class=\"message\" style=\"text-align: center; \
                                 font-size: 18px;\"></div>", 
                             visible=True)
-=======
-                    augmented_img = gr.Image(type="pil",label="Augmented Image")
->>>>>>> 93f68182
 
             # Connect the UI and logic
             segment_object.click(
@@ -158,18 +144,7 @@
         res = self.show_mask(mask, image)
         return res, mask
     
-<<<<<<< HEAD
     def show_mask(self, mask: Image, image: Image, 
-=======
-    def set_image(self, img) -> None:
-        """Set the image for the predictor."""
-        img = np.array(img)
-        self.predictor.set_image(img)
-        print("Image loaded!")
-        return "<div class=\"message\" style=\"text-align: center; font-size: 24px;\">Image Loaded!</div>"
-        
-    def show_mask(self, mask: np.ndarray, image: np.ndarray, 
->>>>>>> 93f68182
                   random_color: bool = False) -> np.ndarray:
         """Visualize a mask on top of an image.
         Args:
@@ -193,11 +168,6 @@
     
         h, w = mask.shape[-2:]
         mask_image = mask.reshape(h, w, 1) * color.reshape(1, 1, -1) * 255
-<<<<<<< HEAD
-=======
-
-        image = np.array(image)
->>>>>>> 93f68182
         image = cv2.addWeighted(image, 0.7, mask_image.astype("uint8"), 0.3, 0)
         return image
 
@@ -241,30 +211,6 @@
                       current_object: str, new_objects_list: list,
                       ddim_steps: int, guidance_scale: int, seed: int, return_prompt: str) -> tuple:
         
-<<<<<<< HEAD
-        print("SEGMENTATION MASK: ", self.mask.shape, type(self.mask), np.unique(self.mask))
-        # result, (prompt, new_object) = self.augmenter(
-        # image=image,
-        # mask=self.mask,
-        # current_object=current_object,
-        # new_objects_list=new_objects_list,
-        # ddim_steps=ddim_steps,
-        # guidance_scale=guidance_scale,
-        # seed=seed,
-        # return_prompt=return_prompt
-        # )
-
-        result = None
-        prompt = "exex" 
-        
-        if not return_prompt:
-            prompt = ""
-
-        prompt_message = f"<div class=\"message\" style=\"text-align: center; \
-                                font-size: 18px;\">Generated prompt: {prompt}</div>"
-        return result, prompt_message
-    
-=======
         self.masks = self.masks.astype(np.uint8) * 255
         self.masks = np.squeeze(self.masks)
         self.masks = Image.fromarray(self.masks, mode='L')
@@ -280,7 +226,6 @@
         return_prompt=True
         )
         return result
->>>>>>> 93f68182
     
 if __name__ == "__main__":
     window = GradioWindow()
